--- conflicted
+++ resolved
@@ -1,10 +1,6 @@
 Package: kdw.junk
 Title: Miscellaneous Functions Karl Found Useful
-<<<<<<< HEAD
-Version: 0.0.13
-=======
-Version: 0.0.14
->>>>>>> 82b2426d
+Version: 0.0.15
 Authors@R: person("Karl", "Dunkle Werner", email = "karldw@users.noreply.github.com", role = c("aut", "cre"))
 Description: A variety of functions, mostly interacting with the tidyverse.
 Depends: R (>= 3.3.0)
@@ -16,7 +12,6 @@
 Imports:
     dplyr,
     glue,
-<<<<<<< HEAD
     purrr,
     rlang,
     tidyselect,
@@ -35,27 +30,6 @@
     stringi,
     testthat,
     tikzDevice (>= 0.12.2),
-=======
-    jsonlite,
-    purrr,
-    rlang,
-    tidyselect
-Suggests:
-    data.table,
-    DBI,
-    dbplyr,
-    feather,
-    foreign,
-    fst,
-    ggplot2,
-    haven,
-    lfe,
-    lubridate,
-    methods,
-    readxl,
-    RSQLite,
-    stringi,
-    tikzDevice (>= 0.12.2),
-    testthat,
-    ulimit
->>>>>>> 82b2426d
+    ulimit,
+Remotes:
+    github::krlmlr/ulimit,